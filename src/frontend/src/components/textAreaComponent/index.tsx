--- conflicted
+++ resolved
@@ -39,25 +39,8 @@
         >
           {myValue !== "" ? myValue : "Text empty"}
         </span>
-<<<<<<< HEAD
-        <button
-          onClick={() => {
-            openPopUp(
-              <TextAreaModal
-                value={myValue}
-                setValue={(t: string) => {
-                  setMyValue(t);
-                  onChange(t);
-                }}
-              />
-            );
-          }}
-        >
-          <ArrowTopRightOnSquareIcon className="h-6 w-6 hover:text-blue-600" />
-=======
         <button onClick={()=>{openPopUp(<TextAreaModal value={myValue} setValue={(t:string) => {setMyValue(t); onChange(t);}}/>)}}>
             <ArrowTopRightOnSquareIcon className="w-6 h-6 hover:text-blue-600 dark:text-gray-300" />
->>>>>>> d24404eb
         </button>
       </div>
     </div>

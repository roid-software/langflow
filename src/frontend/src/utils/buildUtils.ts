import { AxiosError } from "axios";
import { BuildStatus } from "../constants/enums";
import { getVerticesOrder, postBuildVertex } from "../controllers/API";
import useAlertStore from "../stores/alertStore";
import useFlowStore from "../stores/flowStore";
import { VertexBuildTypeAPI } from "../types/api";
import { VertexLayerElementType } from "../types/zustand/flow";

type BuildVerticesParams = {
  flowId: string; // Assuming FlowType is the type for your flow
  input_value?: any; // Replace any with the actual type if it's not any
  startNodeId?: string | null; // Assuming nodeId is of type string, and it's optional
  stopNodeId?: string | null; // Assuming nodeId is of type string, and it's optional
  onGetOrderSuccess?: () => void;
  onBuildUpdate?: (
    data: VertexBuildTypeAPI,
    status: BuildStatus,
    buildId: string
  ) => void; // Replace any with the actual type if it's not any
  onBuildComplete?: (allNodesValid: boolean) => void;
  onBuildError?: (title, list, idList: VertexLayerElementType[]) => void;
  onBuildStart?: (idList: VertexLayerElementType[]) => void;
  onValidateNodes?: (nodes: string[]) => void;
};

function getInactiveVertexData(vertexId: string): VertexBuildTypeAPI {
  // Build VertexBuildTypeAPI
  let inactiveData = {
    results: {},
    artifacts: { repr: "Inactive" },
  };
  let inactiveVertexData = {
    id: vertexId,
    data: inactiveData,
    params: "Inactive",
    inactivated_vertices: null,
    run_id: "",
    next_vertices_ids: [],
    top_level_vertices: [],
    inactive_vertices: null,
    valid: false,
    timestamp: new Date().toISOString(),
  };

  return inactiveVertexData;
}

export async function updateVerticesOrder(
  flowId: string,
  startNodeId?: string | null,
  stopNodeId?: string | null
): Promise<{
  verticesLayers: VertexLayerElementType[][];
  verticesIds: string[];
  runId: string;
  verticesToRun: string[];
}> {
  return new Promise(async (resolve, reject) => {
    const setErrorData = useAlertStore.getState().setErrorData;
    let orderResponse;
    try {
      orderResponse = await getVerticesOrder(flowId, startNodeId, stopNodeId);
    } catch (error: any) {
      setErrorData({
        title: "Oops! Looks like you missed something",
        list: [error.response?.data?.detail ?? "Unknown Error"],
      });
      useFlowStore.getState().setIsBuilding(false);
      throw new Error("Invalid nodes");
    }
    // orderResponse.data.ids,
    // for each id we need to build the VertexLayerElementType object as
    // {id: id, reference: id}
    let verticesLayers: Array<Array<VertexLayerElementType>> =
      orderResponse.data.ids.map((id: string) => {
        return [{ id: id, reference: id }];
      });

    const runId = orderResponse.data.run_id;
    const verticesToRun = orderResponse.data.vertices_to_run;

    const verticesIds = orderResponse.data.ids;
    useFlowStore.getState().updateVerticesBuild({
      verticesLayers,
      verticesIds,
      runId,
      verticesToRun,
    });
    resolve({ verticesLayers, verticesIds, runId, verticesToRun });
  });
}

export async function buildVertices({
  flowId,
  input_value,
  startNodeId,
  stopNodeId,
  onGetOrderSuccess,
  onBuildUpdate,
  onBuildComplete,
  onBuildError,
  onBuildStart,
  onValidateNodes,
}: BuildVerticesParams) {
  let verticesBuild = useFlowStore.getState().verticesBuild;
  // if startNodeId and stopNodeId are provided
  // something is wrong
  if (startNodeId && stopNodeId) {
    return;
  }

  if (!verticesBuild || startNodeId || stopNodeId) {
    let verticesOrderResponse = await updateVerticesOrder(
      flowId,
      startNodeId,
      stopNodeId
    );
    if (onValidateNodes) {
      try {
        onValidateNodes(verticesOrderResponse.verticesToRun);
      } catch (e) {
<<<<<<< HEAD
=======
        useFlowStore.getState().setIsBuilding(false);

>>>>>>> dc0feddb
        return;
      }
    }
    if (onGetOrderSuccess) onGetOrderSuccess();
    verticesBuild = useFlowStore.getState().verticesBuild;
  }

  const verticesIds = verticesBuild?.verticesIds!;
  const verticesLayers = verticesBuild?.verticesLayers!;
  const runId = verticesBuild?.runId!;
  let stop = false;

  useFlowStore.getState().updateBuildStatus(verticesIds, BuildStatus.TO_BUILD);
  useFlowStore.getState().setIsBuilding(true);
  let currentLayerIndex = 0; // Start with the first layer
  // Set each vertex state to building
  const buildResults: Array<boolean> = [];

  // Build each layer
  while (
    currentLayerIndex <
    (useFlowStore.getState().verticesBuild?.verticesLayers! || []).length
  ) {
    // Get the current layer
    const currentLayer =
      useFlowStore.getState().verticesBuild?.verticesLayers![currentLayerIndex];
    // If there are no more layers, we are done
    if (!currentLayer) {
      if (onBuildComplete) {
        const allNodesValid = buildResults.every((result) => result);
        onBuildComplete(allNodesValid);
        useFlowStore.getState().setIsBuilding(false);
      }
      return;
    }
    // If there is a callback for the start of the build, call it
    if (onBuildStart) onBuildStart(currentLayer);
    // Build each vertex in the current layer
    await Promise.all(
      currentLayer.map(async (element) => {
        // Check if id is in the list of inactive nodes
        if (
          !useFlowStore
            .getState()
            .verticesBuild?.verticesIds.includes(element.id) &&
          onBuildUpdate
        ) {
          // If it is, skip building and set the state to inactive
          onBuildUpdate(
            getInactiveVertexData(element.id),
            BuildStatus.INACTIVE,
            runId
          );
          buildResults.push(false);
          return;
        }

        // Build the vertex
        await buildVertex({
          flowId,
          id: element.id,
          input_value,
          onBuildUpdate: (data: VertexBuildTypeAPI, status: BuildStatus) => {
            if (onBuildUpdate) onBuildUpdate(data, status, runId);
          },
          onBuildError,
          verticesIds,
          buildResults,
          stopBuild: () => {
            stop = true;
          },
        });
        if (stop) {
          return;
        }
      })
    );
    // Once the current layer is built, move to the next layer
    currentLayerIndex += 1;

    if (stop) {
      break;
    }

    if (onBuildComplete) {
      const allNodesValid = buildResults.every((result) => result);
      onBuildComplete(allNodesValid);
      useFlowStore.getState().setIsBuilding(false);
    }
  }
}
async function buildVertex({
  flowId,
  id,
  input_value,
  onBuildUpdate,
  onBuildError,
  verticesIds,
  buildResults,
  stopBuild,
}: {
  flowId: string;
  id: string;
  input_value: string;
  onBuildUpdate?: (data: any, status: BuildStatus) => void;
  onBuildError?: (title, list, idList: VertexLayerElementType[]) => void;
  verticesIds: string[];
  buildResults: boolean[];
  stopBuild: () => void;
}) {
  try {
    const buildRes = await postBuildVertex(flowId, id, input_value);

    const buildData: VertexBuildTypeAPI = buildRes.data;
    if (onBuildUpdate) {
      if (!buildData.valid) {
        onBuildError!(
          "Error Building Component",
          [buildData.params],
          verticesIds.map((id) => ({ id }))
        );
        stopBuild();
      }
      onBuildUpdate(buildData, BuildStatus.BUILT);
    }
    buildResults.push(buildData.valid);
  } catch (error) {
    onBuildError!(
      "Error Building Component",
      [(error as AxiosError<any>).response?.data?.detail ?? "Unknown Error"],
      verticesIds.map((id) => ({ id }))
    );
    stopBuild();
  }
}<|MERGE_RESOLUTION|>--- conflicted
+++ resolved
@@ -119,11 +119,8 @@
       try {
         onValidateNodes(verticesOrderResponse.verticesToRun);
       } catch (e) {
-<<<<<<< HEAD
-=======
         useFlowStore.getState().setIsBuilding(false);
 
->>>>>>> dc0feddb
         return;
       }
     }

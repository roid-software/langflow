--- conflicted
+++ resolved
@@ -12,6 +12,7 @@
 import { ChatMessageType, ChatType } from "../../types/chat";
 import ChatInput from "./chatInput";
 
+import _ from "lodash";
 import _ from "lodash";
 
 export default function ChatModal({
@@ -162,17 +163,11 @@
 
   function connectWS() {
     try {
-<<<<<<< HEAD
       const urlWs =
         process.env.NODE_ENV === "development"
           ? `ws://localhost:7860/chat/${flow.id}`
           : `${window.location.protocol === "https:" ? "wss" : "ws"}://${window.location.host
           }/chat/${flow.id}`;
-=======
-      const urlWs = `${window.location.protocol === "https:" ? "wss" : "ws"}://${
-              window.location.host
-            }/chat/${flow.id}`;
->>>>>>> 39b965d5
 
       const newWs = new WebSocket(urlWs);
       newWs.onopen = () => {

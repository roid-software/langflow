--- conflicted
+++ resolved
@@ -1,16 +1,6 @@
-<<<<<<< HEAD
-import {
-  FocusEventHandler,
-  ForwardRefExoticComponent,
-  ReactElement,
-  ReactNode,
-} from "react";
-import { FlowType, NodeDataType } from "../flow/index";
-=======
 import { FocusEventHandler, ForwardRefExoticComponent, ReactElement, ReactNode } from "react";
 import { FlowType, NodeDataType } from "../flow/index";
 import { typesContextType } from "../typesContext";
->>>>>>> a90f0895
 export type InputComponentType = {
   value: string;
   disabled?: boolean;
@@ -21,9 +11,8 @@
   onBlur?: FocusEventHandler<HTMLInputElement>;
   autoFocus?: boolean;
   editNode?: boolean;
-  onFocus?: FocusEventHandler<HTMLInputElement>;
-  onBlur?: FocusEventHandler<HTMLInputElement>;
-  autoFocus?: boolean;
+  onChangePass?: (value: boolean | boolean) => void;
+  showPass?: boolean;
 };
 export type ToggleComponentType = {
   enabled: boolean;

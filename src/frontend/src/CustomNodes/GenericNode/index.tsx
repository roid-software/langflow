--- conflicted
+++ resolved
@@ -430,7 +430,6 @@
                     }
                   >
                     <div className="generic-node-status-position flex items-center justify-center">
-<<<<<<< HEAD
                       {data?.build_status === BuildStatus.BUILDING ? (
                         <>
                           <IconComponent
@@ -469,35 +468,6 @@
                           />
                         </>
                       )}
-=======
-                      <IconComponent
-                        name="Play"
-                        className={classNames(
-                          validationStatus && validationStatus.valid
-                            ? "green-status"
-                            : "status-build-animation",
-                          "absolute h-5 stroke-2"
-                        )}
-                      />
-                      <IconComponent
-                        name="AlertCircle"
-                        className={classNames(
-                          validationStatus && !validationStatus.valid
-                            ? "red-status"
-                            : "status-build-animation",
-                          "absolute h-5 stroke-2"
-                        )}
-                      />
-                      <IconComponent
-                        name="Play"
-                        className={classNames(
-                          !validationStatus || isBuilding
-                            ? "yellow-status"
-                            : "status-build-animation",
-                          "absolute h-5 stroke-2"
-                        )}
-                      />
->>>>>>> 11651303
                     </div>
                   </Tooltip>
                 </div>

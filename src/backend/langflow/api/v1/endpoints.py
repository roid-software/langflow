from typing import Optional
from langflow.cache.utils import save_uploaded_file
from langflow.database.models.flow import Flow
from langflow.processing.process import process_graph_cached, process_tweaks
from langflow.utils.logger import logger

from fastapi import APIRouter, Depends, HTTPException, UploadFile

from langflow.api.v1.schemas import (
    ProcessResponse,
    UploadFileResponse,
)

<<<<<<< HEAD
from langflow.interface.types import (
    build_langchain_types_dict,
)
=======
from langflow.interface.types import langchain_types_dict
>>>>>>> d91451cb
from langflow.database.base import get_session
from sqlmodel import Session

# build router
router = APIRouter(tags=["Base"])


@router.get("/all")
def get_all():
    return langchain_types_dict


# For backwards compatibility we will keep the old endpoint
@router.post("/predict/{flow_id}", response_model=ProcessResponse)
@router.post("/process/{flow_id}", response_model=ProcessResponse)
async def process_flow(
    flow_id: str,
    inputs: Optional[dict] = None,
    tweaks: Optional[dict] = None,
    session: Session = Depends(get_session),
):
    """
    Endpoint to process an input with a given flow_id.
    """

    try:
        flow = session.get(Flow, flow_id)
        if flow is None:
            raise ValueError(f"Flow {flow_id} not found")

        if flow.data is None:
            raise ValueError(f"Flow {flow_id} has no data")
        graph_data = flow.data
        if tweaks:
            try:
                graph_data = process_tweaks(graph_data, tweaks)
            except Exception as exc:
                logger.error(f"Error processing tweaks: {exc}")
        response = process_graph_cached(graph_data, inputs)
        return ProcessResponse(
            result=response,
        )
    except Exception as e:
        # Log stack trace
        logger.exception(e)
        raise HTTPException(status_code=500, detail=str(e)) from e


@router.post("/upload/{flow_id}", response_model=UploadFileResponse, status_code=201)
async def create_upload_file(file: UploadFile, flow_id: str):
    # Cache file
    try:
        file_path = save_uploaded_file(file.file, folder_name=flow_id)

        return UploadFileResponse(
            flowId=flow_id,
            file_path=file_path,
        )
    except Exception as exc:
        logger.error(f"Error saving file: {exc}")
        raise HTTPException(status_code=500, detail=str(exc)) from exc


# get endpoint to return version of langflow
@router.get("/version")
def get_version():
    from langflow import __version__

    return {"version": __version__}<|MERGE_RESOLUTION|>--- conflicted
+++ resolved
@@ -11,13 +11,7 @@
     UploadFileResponse,
 )
 
-<<<<<<< HEAD
-from langflow.interface.types import (
-    build_langchain_types_dict,
-)
-=======
 from langflow.interface.types import langchain_types_dict
->>>>>>> d91451cb
 from langflow.database.base import get_session
 from sqlmodel import Session
 

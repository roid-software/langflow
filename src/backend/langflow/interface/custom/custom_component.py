--- conflicted
+++ resolved
@@ -28,27 +28,18 @@
     function: Optional[Callable] = None
     repr_value: Optional[Any] = ""
     user_id: Optional[Union[UUID, str]] = None
-<<<<<<< HEAD
     status: Optional[str] = None
+    _tree: Optional[dict] = None
 
     @property
     def return_type_valid_list(self):
         return list(CUSTOM_COMPONENT_SUPPORTED_TYPES.keys())
-=======
-    status: Optional[Any] = None
-    _tree: Optional[dict] = None
->>>>>>> b8698523
-
     def __init__(self, **data):
         self.cache = TTLCache(maxsize=1024, ttl=60)
         super().__init__(**data)
 
     def custom_repr(self):
-<<<<<<< HEAD
-        if self.status:
-=======
         if self.repr_value == "":
->>>>>>> b8698523
             self.repr_value = self.status
         if isinstance(self.repr_value, dict):
             return yaml.dump(self.repr_value)

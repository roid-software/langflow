import ast
import asyncio
import inspect
import os
import traceback
import types
from collections.abc import AsyncIterator, Callable, Iterator, Mapping
from enum import Enum
<<<<<<< HEAD
from typing import TYPE_CHECKING, Any, AsyncIterator, Callable, Dict, Iterator, List, Mapping, Optional, Set
from uuid import UUID
=======
from typing import TYPE_CHECKING, Any, Optional
>>>>>>> f802f9a9

import pandas as pd
from loguru import logger

from langflow.events.event_manager import EventManager
from langflow.exceptions.component import ComponentBuildException
from langflow.graph.schema import INPUT_COMPONENTS, OUTPUT_COMPONENTS, InterfaceComponentTypes, ResultData
from langflow.graph.utils import UnbuiltObject, UnbuiltResult, log_transaction
from langflow.graph.vertex.schema import NodeData
from langflow.interface import initialize
from langflow.interface.listing import lazy_load_dict
from langflow.schema.artifact import ArtifactType
from langflow.schema.data import Data
from langflow.schema.message import Message
from langflow.schema.schema import INPUT_FIELD_NAME, OutputValue, build_output_logs
from langflow.services.deps import get_storage_service
from langflow.services.tracing.schema import Log
from langflow.utils.async_helpers import run_until_complete
from langflow.utils.constants import DIRECT_TYPES
from langflow.utils.schemas import ChatOutputResponse
from langflow.utils.util import sync_to_async, unescape_string

if TYPE_CHECKING:
    from langflow.custom import Component
    from langflow.graph.edge.base import CycleEdge, Edge
    from langflow.graph.graph.base import Graph


class VertexStates(str, Enum):
    """Vertex are related to it being active, inactive, or in an error state."""

    ACTIVE = "ACTIVE"
    INACTIVE = "INACTIVE"
    ERROR = "ERROR"


class Vertex:
    def __init__(
        self,
        data: NodeData,
        graph: "Graph",
        base_type: str | None = None,
        is_task: bool = False,
        params: dict | None = None,
    ) -> None:
        # is_external means that the Vertex send or receives data from
        # an external source (e.g the chat)
        self._lock = asyncio.Lock()
        self.will_stream = False
        self.updated_raw_params = False
        self.id: str = data["id"]
        self.base_name = self.id.split("-")[0]
        self.is_state = False
        self.is_input = any(input_component_name in self.id for input_component_name in INPUT_COMPONENTS)
        self.is_output = any(output_component_name in self.id for output_component_name in OUTPUT_COMPONENTS)
        self.has_session_id = None
        self._custom_component = None
        self.has_external_input = False
        self.has_external_output = False
        self.graph = graph
        self._data = data.copy()
        self.base_type: str | None = base_type
        self.outputs: list[dict] = []
        self._parse_data()
        self._built_object = UnbuiltObject()
        self._built_result = None
        self._built = False
        self._successors_ids: list[str] | None = None
        self.artifacts: dict[str, Any] = {}
        self.artifacts_raw: dict[str, Any] = {}
        self.artifacts_type: dict[str, str] = {}
        self.steps: list[Callable] = [self._build]
        self.steps_ran: list[Callable] = []
        self.task_id: str | None = None
        self.is_task = is_task
        self.params = params or {}
        self.parent_node_id: str | None = self._data.get("parent_node_id")
        self.load_from_db_fields: list[str] = []
        self.parent_is_top_level = False
        self.layer = None
        self.result: ResultData | None = None
        self.results: dict[str, Any] = {}
        self.outputs_logs: dict[str, OutputValue] = {}
        self.logs: dict[str, Log] = {}
        try:
            self.is_interface_component = self.vertex_type in InterfaceComponentTypes
        except ValueError:
            self.is_interface_component = False

        self.use_result = False
        self.build_times: list[float] = []
        self.state = VertexStates.ACTIVE

    def set_input_value(self, name: str, value: Any):
        if self._custom_component is None:
            raise ValueError(f"Vertex {self.id} does not have a component instance.")
        self._custom_component._set_input_value(name, value)

    def to_data(self):
        return self._data

    def add_component_instance(self, component_instance: "Component"):
        component_instance.set_vertex(self)
        self._custom_component = component_instance

    def add_result(self, name: str, result: Any):
        self.results[name] = result

    def update_graph_state(self, key, new_state, append: bool):
        if append:
            self.graph.append_state(key, new_state, caller=self.id)
        else:
            self.graph.update_state(key, new_state, caller=self.id)

    def set_state(self, state: str):
        self.state = VertexStates[state]
        if self.state == VertexStates.INACTIVE and self.graph.in_degree_map[self.id] < 2:
            # If the vertex is inactive and has only one in degree
            # it means that it is not a merge point in the graph
            self.graph.inactivated_vertices.add(self.id)
        elif self.state == VertexStates.ACTIVE and self.id in self.graph.inactivated_vertices:
            self.graph.inactivated_vertices.remove(self.id)

    def is_active(self):
        return self.state == VertexStates.ACTIVE

    @property
    def avg_build_time(self):
        return sum(self.build_times) / len(self.build_times) if self.build_times else 0

    def add_build_time(self, time):
        self.build_times.append(time)

    def set_result(self, result: ResultData) -> None:
        self.result = result

    def get_built_result(self):
        # If the Vertex.type is a power component
        # then we need to return the built object
        # instead of the result dict
        if self.is_interface_component and not isinstance(self._built_object, UnbuiltObject):
            result = self._built_object
            # if it is not a dict or a string and hasattr model_dump then
            # return the model_dump
            if not isinstance(result, (dict, str)) and hasattr(result, "content"):
                return result.content
            return result
        if isinstance(self._built_object, str):
            self._built_result = self._built_object

        if isinstance(self._built_result, UnbuiltResult):
            return {}
        return self._built_result if isinstance(self._built_result, dict) else {"result": self._built_result}

    def set_artifacts(self) -> None:
        pass

    @property
    def edges(self) -> list["CycleEdge"]:
        return self.graph.get_vertex_edges(self.id)

    @property
    def outgoing_edges(self) -> list["CycleEdge"]:
        return [edge for edge in self.edges if edge.source_id == self.id]

    @property
    def incoming_edges(self) -> list["CycleEdge"]:
        return [edge for edge in self.edges if edge.target_id == self.id]

    @property
    def edges_source_names(self) -> set[str | None]:
        return {edge.source_handle.name for edge in self.edges}

    @property
    def predecessors(self) -> list["Vertex"]:
        return self.graph.get_predecessors(self)

    @property
    def successors(self) -> list["Vertex"]:
        return self.graph.get_successors(self)

    @property
    def successors_ids(self) -> list[str]:
        return self.graph.successor_map.get(self.id, [])

    def __getstate__(self):
        state = self.__dict__.copy()
        state["_lock"] = None  # Locks are not serializable
        state["_built_object"] = None if isinstance(self._built_object, UnbuiltObject) else self._built_object
        state["_built_result"] = None if isinstance(self._built_result, UnbuiltResult) else self._built_result
        return state

    def __setstate__(self, state):
        self.__dict__.update(state)
        self._lock = asyncio.Lock()  # Reinitialize the lock
        self._built_object = state.get("_built_object") or UnbuiltObject()
        self._built_result = state.get("_built_result") or UnbuiltResult()

    def set_top_level(self, top_level_vertices: list[str]) -> None:
        self.parent_is_top_level = self.parent_node_id in top_level_vertices

    def _parse_data(self) -> None:
        self.data = self._data["data"]
        if self.data["node"]["template"]["_type"] == "Component":
            if "outputs" not in self.data["node"]:
                raise ValueError(f"Outputs not found for {self.display_name}")
            self.outputs = self.data["node"]["outputs"]
        else:
            self.outputs = self.data["node"].get("outputs", [])
            self.output = self.data["node"]["base_classes"]

        self.display_name: str = self.data["node"].get("display_name", self.id.split("-")[0])

        self.description: str = self.data["node"].get("description", "")
        self.frozen: bool = self.data["node"].get("frozen", False)

        self.is_input = self.data["node"].get("is_input") or self.is_input
        self.is_output = self.data["node"].get("is_output") or self.is_output
        template_dicts = {key: value for key, value in self.data["node"]["template"].items() if isinstance(value, dict)}

        self.has_session_id = "session_id" in template_dicts

        self.required_inputs: list[str] = []
        self.optional_inputs: list[str] = []
        for value_dict in template_dicts.values():
            list_to_append = self.required_inputs if value_dict.get("required") else self.optional_inputs

            if "type" in value_dict:
                list_to_append.append(value_dict["type"])
            if "input_types" in value_dict:
                list_to_append.extend(value_dict["input_types"])

        template_dict = self.data["node"]["template"]
        self.vertex_type = (
            self.data["type"]
            if "Tool" not in [type_ for out in self.outputs for type_ in out["types"]]
            or template_dict["_type"].islower()
            else template_dict["_type"]
        )

        if self.base_type is None:
            for base_type, value in lazy_load_dict.ALL_TYPES_DICT.items():
                if self.vertex_type in value:
                    self.base_type = base_type
                    break

    def get_value_from_template_dict(self, key: str):
        template_dict = self.data.get("node", {}).get("template", {})
        if key not in template_dict:
            raise ValueError(f"Key {key} not found in template dict")
        return template_dict.get(key, {}).get("value")

    def get_task(self):
        # using the task_id, get the task from celery
        # and return it
        from celery.result import AsyncResult  # type: ignore

        return AsyncResult(self.task_id)

    def _set_params_from_normal_edge(self, params: dict, edge: "Edge", template_dict: dict):
        param_key = edge.target_param

        # If the param_key is in the template_dict and the edge.target_id is the current node
        # We check this to make sure params with the same name but different target_id
        # don't get overwritten
        if param_key in template_dict and edge.target_id == self.id:
            if template_dict[param_key].get("list"):
                if param_key not in params:
                    params[param_key] = []
                params[param_key].append(self.graph.get_vertex(edge.source_id))
            elif edge.target_id == self.id:
                if isinstance(template_dict[param_key].get("value"), dict):
                    # we don't know the key of the dict but we need to set the value
                    # to the vertex that is the source of the edge
                    param_dict = template_dict[param_key]["value"]
                    if not param_dict or len(param_dict) != 1:
                        params[param_key] = self.graph.get_vertex(edge.source_id)
                    else:
                        params[param_key] = {key: self.graph.get_vertex(edge.source_id) for key in param_dict.keys()}

                else:
                    params[param_key] = self.graph.get_vertex(edge.source_id)
        return params

    def _build_params(self):
        # sourcery skip: merge-list-append, remove-redundant-if
        # Some params are required, some are optional
        # but most importantly, some params are python base classes
        # like str and others are LangChain objects like LLMChain, BasePromptTemplate
        # so we need to be able to distinguish between the two

        # The dicts with "type" == "str" are the ones that are python base classes
        # and most likely have a "value" key

        # So for each key besides "_type" in the template dict, we have a dict
        # with a "type" key. If the type is not "str", then we need to get the
        # edge that connects to that node and get the Node with the required data
        # and use that as the value for the param
        # If the type is "str", then we need to get the value of the "value" key
        # and use that as the value for the param

        if self.graph is None:
            raise ValueError("Graph not found")

        if self.updated_raw_params:
            self.updated_raw_params = False
            return

        template_dict = {key: value for key, value in self.data["node"]["template"].items() if isinstance(value, dict)}
        params = {}

        for edge in self.edges:
            if not hasattr(edge, "target_param"):
                continue
            params = self._set_params_from_normal_edge(params, edge, template_dict)

        load_from_db_fields = []
        for field_name, field in template_dict.items():
            if field_name in params:
                continue
            # Skip _type and any value that has show == False and is not code
            # If we don't want to show code but we want to use it
            if field_name == "_type" or (not field.get("show") and field_name != "code"):
                continue
            # If the type is not transformable to a python base class
            # then we need to get the edge that connects to this node
            if field.get("type") == "file":
                # Load the type in value.get('fileTypes') using
                # what is inside value.get('content')
                # value.get('value') is the file name
                if file_path := field.get("file_path"):
                    storage_service = get_storage_service()
                    try:
                        flow_id, file_name = os.path.split(file_path)
                        full_path = storage_service.build_full_path(flow_id, file_name)
                    except ValueError as e:
                        if "too many values to unpack" in str(e):
                            full_path = file_path
                        else:
                            raise e
                    params[field_name] = full_path
                elif field.get("required"):
                    field_display_name = field.get("display_name")
                    logger.warning(
                        f"File path not found for {field_display_name} in component {self.display_name}. "
                        "Setting to None."
                    )
                    params[field_name] = None
                else:
                    if field["list"]:
                        params[field_name] = []
                    else:
                        params[field_name] = None

            elif field.get("type") in DIRECT_TYPES and params.get(field_name) is None:
                val = field.get("value")
                if field.get("type") == "code":
                    try:
                        params[field_name] = ast.literal_eval(val) if val else None
                    except Exception:
                        params[field_name] = val
                elif field.get("type") in ["dict", "NestedDict"]:
                    # When dict comes from the frontend it comes as a
                    # list of dicts, so we need to convert it to a dict
                    # before passing it to the build method
                    if isinstance(val, list):
                        params[field_name] = {k: v for item in field.get("value", []) for k, v in item.items()}
                    elif isinstance(val, dict):
                        params[field_name] = val
                elif field.get("type") == "int" and val is not None:
                    try:
                        params[field_name] = int(val)
                    except ValueError:
                        params[field_name] = val
                elif field.get("type") == "float" and val is not None:
                    try:
                        params[field_name] = float(val)
                    except ValueError:
                        params[field_name] = val
                        params[field_name] = val
                elif field.get("type") == "str" and val is not None:
                    # val may contain escaped \n, \t, etc.
                    # so we need to unescape it
                    if isinstance(val, list):
                        params[field_name] = [unescape_string(v) for v in val]
                    elif isinstance(val, str):
                        params[field_name] = unescape_string(val)
                    elif isinstance(val, Data):
                        params[field_name] = unescape_string(val.get_text())
                elif field.get("type") == "bool" and val is not None:
                    if isinstance(val, bool):
                        params[field_name] = val
                    elif isinstance(val, str):
                        params[field_name] = val != ""
                elif field.get("type") == "table" and val is not None:
                    # check if the value is a list of dicts
                    # if it is, create a pandas dataframe from it
                    if isinstance(val, list) and all(isinstance(item, dict) for item in val):
                        params[field_name] = pd.DataFrame(val)
                    else:
                        raise ValueError(f"Invalid value type {type(val)} for field {field_name}")
                elif val is not None and val != "":
                    params[field_name] = val

                elif val is not None and val != "":
                    params[field_name] = val
                if field.get("load_from_db"):
                    load_from_db_fields.append(field_name)

            if not field.get("required") and params.get(field_name) is None:
                if field.get("default"):
                    params[field_name] = field.get("default")
                else:
                    params.pop(field_name, None)
        # Add _type to params
        self.params = params
        self.load_from_db_fields = load_from_db_fields
        self._raw_params = params.copy()

    def update_raw_params(self, new_params: Mapping[str, str | list[str]], overwrite: bool = False):
        """
        Update the raw parameters of the vertex with the given new parameters.

        Args:
            new_params (Dict[str, Any]): The new parameters to update.

        Raises:
            ValueError: If any key in new_params is not found in self._raw_params.
        """
        # First check if the input_value in _raw_params is not a vertex
        if not new_params:
            return
        if any(isinstance(self._raw_params.get(key), Vertex) for key in new_params):
            return
        if not overwrite:
            for key in new_params.copy():  # type: ignore
                if key not in self._raw_params:
                    new_params.pop(key)  # type: ignore
        self._raw_params.update(new_params)
        self.params = self._raw_params.copy()
        self.updated_raw_params = True

    async def _build(
        self,
        fallback_to_env_vars,
        user_id=None,
        event_manager: EventManager | None = None,
    ):
        """
        Initiate the build process.
        """
        logger.debug(f"Building {self.display_name}")
        await self._build_each_vertex_in_params_dict(user_id)

        if self.base_type is None:
            raise ValueError(f"Base type for vertex {self.display_name} not found")

        if not self._custom_component:
<<<<<<< HEAD
            custom_component, custom_params = await self._build_instance(user_id)
=======
            custom_component, custom_params = await initialize.loading.instantiate_class(
                user_id=user_id, vertex=self, event_manager=event_manager
            )
>>>>>>> f802f9a9
        else:
            custom_component = self._custom_component
            self._custom_component.set_event_manager(event_manager)
            custom_params = initialize.loading.get_params(self.params)

        await self._build_results(
            custom_component=custom_component,
            custom_params=custom_params,
            fallback_to_env_vars=fallback_to_env_vars,
        )

        self._validate_built_object()

        self._built = True

<<<<<<< HEAD
    async def _build_instance(self, user_id: Optional[str | UUID] = None):
        """
        Builds the instance of the component.
        """
        if self._custom_component is not None:
            raise ValueError("Component is already built.")
        custom_component, custom_params = await initialize.loading.instantiate_class(user_id=user_id, vertex=self)
        return custom_component, custom_params

    def get_component_instance(self, user_id: Optional[str | UUID] = None):
        """
        Retrieves the instance of the component.

        Args:
            user_id (Optional[str | UUID], optional): The user ID. Defaults to None.

        Returns:
            Any: The instance of the component.

        Raises:
            ValueError: If the component is not built.
        """
        if not self._custom_component:
            self._custom_component = run_until_complete(self._build_instance(user_id))[0]
        return self._custom_component

    def extract_messages_from_artifacts(self, artifacts: Dict[str, Any]) -> List[dict]:
=======
    def extract_messages_from_artifacts(self, artifacts: dict[str, Any]) -> list[dict]:
>>>>>>> f802f9a9
        """
        Extracts messages from the artifacts.

        Args:
            artifacts (Dict[str, Any]): The artifacts to extract messages from.

        Returns:
            List[str]: The extracted messages.
        """
        try:
            text = artifacts["text"]
            sender = artifacts.get("sender")
            sender_name = artifacts.get("sender_name")
            session_id = artifacts.get("session_id")
            stream_url = artifacts.get("stream_url")
            files = [{"path": file} if isinstance(file, str) else file for file in artifacts.get("files", [])]
            component_id = self.id
            _type = self.artifacts_type

            if isinstance(sender_name, (Data, Message)):
                sender_name = sender_name.get_text()

            messages = [
                ChatOutputResponse(
                    message=text,
                    sender=sender,
                    sender_name=sender_name,
                    session_id=session_id,
                    stream_url=stream_url,
                    files=files,
                    component_id=component_id,
                    type=_type,
                ).model_dump(exclude_none=True)
            ]
        except KeyError:
            messages = []

        return messages

    def _finalize_build(self):
        result_dict = self.get_built_result()
        # We need to set the artifacts to pass information
        # to the frontend
        self.set_artifacts()
        artifacts = self.artifacts_raw
        if isinstance(artifacts, dict):
            messages = self.extract_messages_from_artifacts(artifacts)
        else:
            messages = []
        result_dict = ResultData(
            results=result_dict,
            artifacts=artifacts,
            outputs=self.outputs_logs,
            logs=self.logs,
            messages=messages,
            component_display_name=self.display_name,
            component_id=self.id,
        )
        self.set_result(result_dict)

    async def _build_each_vertex_in_params_dict(self, user_id=None):
        """
        Iterates over each vertex in the params dictionary and builds it.
        """
        for key, value in self._raw_params.items():
            if self._is_vertex(value):
                if value == self:
                    del self.params[key]
                    continue
                await self._build_vertex_and_update_params(
                    key,
                    value,
                )
            elif isinstance(value, list) and self._is_list_of_vertices(value):
                await self._build_list_of_vertices_and_update_params(key, value)
            elif isinstance(value, dict):
                await self._build_dict_and_update_params(
                    key,
                    value,
                )
            elif key not in self.params or self.updated_raw_params:
                self.params[key] = value

    async def _build_dict_and_update_params(
        self,
        key,
        vertices_dict: dict[str, "Vertex"],
    ):
        """
        Iterates over a dictionary of vertices, builds each and updates the params dictionary.
        """
        for sub_key, value in vertices_dict.items():
            if not self._is_vertex(value):
                self.params[key][sub_key] = value
            else:
                result = await value.get_result(self, target_handle_name=key)
                self.params[key][sub_key] = result

    def _is_vertex(self, value):
        """
        Checks if the provided value is an instance of Vertex.
        """
        return isinstance(value, Vertex)

    def _is_list_of_vertices(self, value):
        """
        Checks if the provided value is a list of Vertex instances.
        """
        return all(self._is_vertex(vertex) for vertex in value)

    async def get_result(self, requester: "Vertex", target_handle_name: str | None = None) -> Any:
        """
        Retrieves the result of the vertex.

        This is a read-only method so it raises an error if the vertex has not been built yet.

        Returns:
            The result of the vertex.
        """
        async with self._lock:
            return await self._get_result(requester, target_handle_name)

    async def _get_result(self, requester: "Vertex", target_handle_name: str | None = None) -> Any:
        """
        Retrieves the result of the built component.

        If the component has not been built yet, a ValueError is raised.

        Returns:
            The built result if use_result is True, else the built object.
        """
        flow_id = self.graph.flow_id
        if not self._built:
            if flow_id:
                asyncio.create_task(log_transaction(str(flow_id), source=self, target=requester, status="error"))
            raise ValueError(f"Component {self.display_name} has not been built yet")

        result = self._built_result if self.use_result else self._built_object
        if flow_id:
            asyncio.create_task(log_transaction(str(flow_id), source=self, target=requester, status="success"))
        return result

    async def _build_vertex_and_update_params(self, key, vertex: "Vertex"):
        """
        Builds a given vertex and updates the params dictionary accordingly.
        """

        result = await vertex.get_result(self, target_handle_name=key)
        self._handle_func(key, result)
        if isinstance(result, list):
            self._extend_params_list_with_result(key, result)
        self.params[key] = result

    async def _build_list_of_vertices_and_update_params(
        self,
        key,
        vertices: list["Vertex"],
    ):
        """
        Iterates over a list of vertices, builds each and updates the params dictionary.
        """
        self.params[key] = []
        for vertex in vertices:
            result = await vertex.get_result(self, target_handle_name=key)
            # Weird check to see if the params[key] is a list
            # because sometimes it is a Data and breaks the code
            if not isinstance(self.params[key], list):
                self.params[key] = [self.params[key]]

            if isinstance(result, list):
                self.params[key].extend(result)
            else:
                try:
                    if self.params[key] == result:
                        continue

                    self.params[key].append(result)
                except AttributeError as e:
                    logger.exception(e)
                    raise ValueError(
                        f"Params {key} ({self.params[key]}) is not a list and cannot be extended with {result}"
                        f"Error building Component {self.display_name}: \n\n{str(e)}"
                    ) from e

    def _handle_func(self, key, result):
        """
        Handles 'func' key by checking if the result is a function and setting it as coroutine.
        """
        if key == "func":
            if not isinstance(result, types.FunctionType):
                if hasattr(result, "run"):
                    result = result.run  # type: ignore
                elif hasattr(result, "get_function"):
                    result = result.get_function()  # type: ignore
            elif inspect.iscoroutinefunction(result):
                self.params["coroutine"] = result
            else:
                self.params["coroutine"] = sync_to_async(result)

    def _extend_params_list_with_result(self, key, result):
        """
        Extends a list in the params dictionary with the given result if it exists.
        """
        if isinstance(self.params[key], list):
            self.params[key].extend(result)

    async def _build_results(self, custom_component, custom_params, fallback_to_env_vars=False):
        try:
            result = await initialize.loading.get_instance_results(
                custom_component=custom_component,
                custom_params=custom_params,
                vertex=self,
                fallback_to_env_vars=fallback_to_env_vars,
                base_type=self.base_type,
            )

            self.outputs_logs = build_output_logs(self, result)

            self._update_built_object_and_artifacts(result)
        except Exception as exc:
            tb = traceback.format_exc()
            logger.exception(exc)
            raise ComponentBuildException(f"Error building Component {self.display_name}: \n\n{exc}", tb) from exc

    def _update_built_object_and_artifacts(self, result: Any | tuple[Any, dict] | tuple["Component", Any, dict]):
        """
        Updates the built object and its artifacts.
        """
        if isinstance(result, tuple):
            if len(result) == 2:
                self._built_object, self.artifacts = result
            elif len(result) == 3:
                self._custom_component, self._built_object, self.artifacts = result
                self.logs = self._custom_component._output_logs
                self.artifacts_raw = self.artifacts.get("raw", None)
                self.artifacts_type = {
                    self.outputs[0]["name"]: self.artifacts.get("type", None) or ArtifactType.UNKNOWN.value
                }
                self.artifacts = {self.outputs[0]["name"]: self.artifacts}
        else:
            self._built_object = result

    def _validate_built_object(self):
        """
        Checks if the built object is None and raises a ValueError if so.
        """
        if isinstance(self._built_object, UnbuiltObject):
            raise ValueError(f"{self.display_name}: {self._built_object_repr()}")
        elif self._built_object is None:
            message = f"{self.display_name} returned None."
            if self.base_type == "custom_components":
                message += " Make sure your build method returns a component."

            logger.warning(message)
        elif isinstance(self._built_object, (Iterator, AsyncIterator)):
            if self.display_name in ["Text Output"]:
                raise ValueError(f"You are trying to stream to a {self.display_name}. Try using a Chat Output instead.")

    def _reset(self, params_update: dict[str, Any] | None = None):
        self._built = False
        self._built_object = UnbuiltObject()
        self._built_result = UnbuiltResult()
        self.artifacts = {}
        self.steps_ran = []
        self._build_params()

    def _is_chat_input(self):
        return False

    def build_inactive(self):
        # Just set the results to None
        self._built = True
        self._built_object = None
        self._built_result = None

    async def build(
        self,
        user_id=None,
        inputs: dict[str, Any] | None = None,
        files: list[str] | None = None,
        requester: Optional["Vertex"] = None,
        event_manager: EventManager | None = None,
        **kwargs,
    ) -> Any:
        async with self._lock:
            if self.state == VertexStates.INACTIVE:
                # If the vertex is inactive, return None
                self.build_inactive()
                return

            if self.frozen and self._built:
                return await self.get_requester_result(requester)
            elif self._built and requester is not None:
                # This means that the vertex has already been built
                # and we are just getting the result for the requester
                return await self.get_requester_result(requester)
            self._reset()

            if self._is_chat_input() and (inputs or files):
                chat_input = {}
                if inputs:
                    chat_input.update({"input_value": inputs.get(INPUT_FIELD_NAME, "")})
                if files:
                    chat_input.update({"files": files})

                self.update_raw_params(chat_input, overwrite=True)

            # Run steps
            for step in self.steps:
                if step not in self.steps_ran:
                    if inspect.iscoroutinefunction(step):
                        await step(user_id=user_id, event_manager=event_manager, **kwargs)
                    else:
                        step(user_id=user_id, event_manager=event_manager, **kwargs)
                    self.steps_ran.append(step)

            self._finalize_build()

        result = await self.get_requester_result(requester)
        return result

    async def get_requester_result(self, requester: Optional["Vertex"]):
        # If the requester is None, this means that
        # the Vertex is the root of the graph
        if requester is None:
            return self._built_object

        # Get the requester edge
        requester_edge = next((edge for edge in self.edges if edge.target_id == requester.id), None)
        # Return the result of the requester edge
        return (
            None
            if requester_edge is None
            else await requester_edge.get_result_from_source(source=self, target=requester)
        )

    def add_edge(self, edge: "CycleEdge") -> None:
        if edge not in self.edges:
            self.edges.append(edge)

    def __repr__(self) -> str:
        return f"Vertex(display_name={self.display_name}, id={self.id}, data={self.data})"

    def __eq__(self, __o: object) -> bool:
        try:
            if not isinstance(__o, Vertex):
                return False
            # We should create a more robust comparison
            # for the Vertex class
            ids_are_equal = self.id == __o.id
            # self._data is a dict and we need to compare them
            # to check if they are equal
            data_are_equal = self.data == __o.data
            return ids_are_equal and data_are_equal
        except AttributeError:
            return False

    def __hash__(self) -> int:
        return id(self)

    def _built_object_repr(self):
        # Add a message with an emoji, stars for sucess,
        return "Built successfully ✨" if self._built_object is not None else "Failed to build 😵‍💫"<|MERGE_RESOLUTION|>--- conflicted
+++ resolved
@@ -6,12 +6,9 @@
 import types
 from collections.abc import AsyncIterator, Callable, Iterator, Mapping
 from enum import Enum
-<<<<<<< HEAD
 from typing import TYPE_CHECKING, Any, AsyncIterator, Callable, Dict, Iterator, List, Mapping, Optional, Set
 from uuid import UUID
-=======
 from typing import TYPE_CHECKING, Any, Optional
->>>>>>> f802f9a9
 
 import pandas as pd
 from loguru import logger
@@ -470,13 +467,7 @@
             raise ValueError(f"Base type for vertex {self.display_name} not found")
 
         if not self._custom_component:
-<<<<<<< HEAD
-            custom_component, custom_params = await self._build_instance(user_id)
-=======
-            custom_component, custom_params = await initialize.loading.instantiate_class(
-                user_id=user_id, vertex=self, event_manager=event_manager
-            )
->>>>>>> f802f9a9
+            custom_component, custom_params = await self._build_instance(user_id, event_manager)
         else:
             custom_component = self._custom_component
             self._custom_component.set_event_manager(event_manager)
@@ -492,14 +483,13 @@
 
         self._built = True
 
-<<<<<<< HEAD
-    async def _build_instance(self, user_id: Optional[str | UUID] = None):
+    async def _build_instance(self, user_id: Optional[str | UUID] = None, event_manager=None):
         """
         Builds the instance of the component.
         """
         if self._custom_component is not None:
             raise ValueError("Component is already built.")
-        custom_component, custom_params = await initialize.loading.instantiate_class(user_id=user_id, vertex=self)
+        custom_component, custom_params = await initialize.loading.instantiate_class(user_id=user_id, vertex=self, event_manager=event_manager)
         return custom_component, custom_params
 
     def get_component_instance(self, user_id: Optional[str | UUID] = None):
@@ -520,9 +510,6 @@
         return self._custom_component
 
     def extract_messages_from_artifacts(self, artifacts: Dict[str, Any]) -> List[dict]:
-=======
-    def extract_messages_from_artifacts(self, artifacts: dict[str, Any]) -> list[dict]:
->>>>>>> f802f9a9
         """
         Extracts messages from the artifacts.
 

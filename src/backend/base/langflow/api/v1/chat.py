from __future__ import annotations

import asyncio
import json
import time
import traceback
import typing
import uuid
from typing import TYPE_CHECKING, Annotated

from fastapi import APIRouter, BackgroundTasks, Body, HTTPException
from fastapi.responses import StreamingResponse
from loguru import logger
from sqlmodel import select
from starlette.background import BackgroundTask
from starlette.responses import ContentStream
from starlette.types import Receive

from langflow.api.utils import (
    AsyncDbSession,
    CurrentActiveUser,
    build_and_cache_graph_from_data,
    build_graph_from_data,
    build_graph_from_db,
    build_graph_from_db_no_cache,
    format_elapsed_time,
    format_exception_message,
    get_top_level_vertices,
    parse_exception,
)
from langflow.api.v1.schemas import (
    FlowDataRequest,
    InputValueRequest,
    ResultDataResponse,
    StreamData,
    VertexBuildResponse,
    VerticesOrderResponse,
)
from langflow.events.event_manager import EventManager, create_default_event_manager
from langflow.exceptions.component import ComponentBuildError
from langflow.graph.graph.base import Graph
from langflow.graph.utils import log_vertex_build
from langflow.schema.schema import OutputValue
from langflow.services.cache.utils import CacheMiss
from langflow.services.chat.service import ChatService
from langflow.services.database.models.flow.model import Flow
from langflow.services.deps import async_session_scope, get_async_session, get_chat_service, get_telemetry_service
from langflow.services.telemetry.schema import ComponentPayload, PlaygroundPayload

if TYPE_CHECKING:
    from langflow.graph.vertex.types import InterfaceVertex

router = APIRouter(tags=["Chat"])


async def try_running_celery_task(vertex, user_id):
    # Try running the task in celery
    # and set the task_id to the local vertex
    # if it fails, run the task locally
    try:
        from langflow.worker import build_vertex

        task = build_vertex.delay(vertex)
        vertex.task_id = task.id
    except Exception:  # noqa: BLE001
        logger.opt(exception=True).debug("Error running task in celery")
        vertex.task_id = None
        await vertex.build(user_id=user_id)
    return vertex


@router.post("/build/{flow_id}/vertices")
async def retrieve_vertices_order(
    *,
    flow_id: uuid.UUID,
    background_tasks: BackgroundTasks,
    data: Annotated[FlowDataRequest | None, Body(embed=True)] | None = None,
    stop_component_id: str | None = None,
    start_component_id: str | None = None,
    session: AsyncDbSession,
) -> VerticesOrderResponse:
    """Retrieve the vertices order for a given flow.

    Args:
        flow_id (str): The ID of the flow.
        background_tasks (BackgroundTasks): The background tasks.
        data (Optional[FlowDataRequest], optional): The flow data. Defaults to None.
        stop_component_id (str, optional): The ID of the stop component. Defaults to None.
        start_component_id (str, optional): The ID of the start component. Defaults to None.
        session (AsyncSession, optional): The session dependency.

    Returns:
        VerticesOrderResponse: The response containing the ordered vertex IDs and the run ID.

    Raises:
        HTTPException: If there is an error checking the build status.
    """
    chat_service = get_chat_service()
    telemetry_service = get_telemetry_service()
    start_time = time.perf_counter()
    components_count = None
    try:
        flow_id_str = str(flow_id)
        # First, we need to check if the flow_id is in the cache
        if not data:
            graph = await build_graph_from_db(flow_id=flow_id_str, session=session, chat_service=chat_service)
        else:
            graph = await build_and_cache_graph_from_data(
                flow_id=flow_id_str, graph_data=data.model_dump(), chat_service=chat_service
            )
        graph = graph.prepare(stop_component_id, start_component_id)

        # Now vertices is a list of lists
        # We need to get the id of each vertex
        # and return the same structure but only with the ids
        components_count = len(graph.vertices)
        vertices_to_run = list(graph.vertices_to_run.union(get_top_level_vertices(graph, graph.vertices_to_run)))
        await chat_service.set_cache(str(flow_id), graph)
        background_tasks.add_task(
            telemetry_service.log_package_playground,
            PlaygroundPayload(
                playground_seconds=int(time.perf_counter() - start_time),
                playground_component_count=components_count,
                playground_success=True,
            ),
        )
        return VerticesOrderResponse(ids=graph.first_layer, run_id=graph.run_id, vertices_to_run=vertices_to_run)
    except Exception as exc:
        background_tasks.add_task(
            telemetry_service.log_package_playground,
            PlaygroundPayload(
                playground_seconds=int(time.perf_counter() - start_time),
                playground_component_count=components_count,
                playground_success=False,
                playground_error_message=str(exc),
            ),
        )
        if "stream or streaming set to True" in str(exc):
            raise HTTPException(status_code=400, detail=str(exc)) from exc
        logger.exception("Error checking build status")
        raise HTTPException(status_code=500, detail=str(exc)) from exc


@router.post("/build/{flow_id}/flow")
async def build_flow(
    *,
    background_tasks: BackgroundTasks,
    flow_id: uuid.UUID,
    inputs: Annotated[InputValueRequest | None, Body(embed=True)] = None,
    data: Annotated[FlowDataRequest | None, Body(embed=True)] = None,
    files: list[str] | None = None,
    stop_component_id: str | None = None,
    start_component_id: str | None = None,
    log_builds: bool | None = True,
    current_user: CurrentActiveUser,
    session: AsyncDbSession,
):
    chat_service = get_chat_service()
    telemetry_service = get_telemetry_service()
    if not inputs:
        inputs = InputValueRequest(session=str(flow_id))

    async def build_graph_and_get_order() -> tuple[list[str], list[str], Graph]:
        start_time = time.perf_counter()
        components_count = None
        try:
            flow_id_str = str(flow_id)
            if not data:
                graph = await build_graph_from_db_no_cache(flow_id=flow_id_str, session=session)
            else:
                async with async_session_scope() as new_session:
                    result = await new_session.exec(select(Flow.name).where(Flow.id == flow_id_str))
                    flow_name = result.first()
                graph = await build_graph_from_data(
                    flow_id_str, data.model_dump(), user_id=str(current_user.id), flow_name=flow_name
                )
            graph.validate_stream()
            if stop_component_id or start_component_id:
                try:
                    first_layer = graph.sort_vertices(stop_component_id, start_component_id)
                except Exception:  # noqa: BLE001
                    logger.exception("Error sorting vertices")
                    first_layer = graph.sort_vertices()
            else:
                first_layer = graph.sort_vertices()

            if inputs is not None and hasattr(inputs, "session") and inputs.session is not None:
                graph.session_id = inputs.session

            for vertex_id in first_layer:
                graph.run_manager.add_to_vertices_being_run(vertex_id)

            # Now vertices is a list of lists
            # We need to get the id of each vertex
            # and return the same structure but only with the ids
            components_count = len(graph.vertices)
            vertices_to_run = list(graph.vertices_to_run.union(get_top_level_vertices(graph, graph.vertices_to_run)))
            background_tasks.add_task(
                telemetry_service.log_package_playground,
                PlaygroundPayload(
                    playground_seconds=int(time.perf_counter() - start_time),
                    playground_component_count=components_count,
                    playground_success=True,
                ),
            )
        except Exception as exc:
            background_tasks.add_task(
                telemetry_service.log_package_playground,
                PlaygroundPayload(
                    playground_seconds=int(time.perf_counter() - start_time),
                    playground_component_count=components_count,
                    playground_success=False,
                    playground_error_message=str(exc),
                ),
            )
            if "stream or streaming set to True" in str(exc):
                raise HTTPException(status_code=400, detail=str(exc)) from exc
            logger.exception("Error checking build status")
            raise HTTPException(status_code=500, detail=str(exc)) from exc

        return first_layer, vertices_to_run, graph

    async def _build_vertex(vertex_id: str, graph: Graph, event_manager: EventManager) -> VertexBuildResponse:
        flow_id_str = str(flow_id)

        next_runnable_vertices = []
        top_level_vertices = []
        start_time = time.perf_counter()
        error_message = None
        try:
            vertex = graph.get_vertex(vertex_id)
            try:
                lock = chat_service.async_cache_locks[flow_id_str]
                vertex_build_result = await graph.build_vertex(
                    vertex_id=vertex_id,
                    user_id=str(current_user.id),
                    inputs_dict=inputs.model_dump() if inputs else {},
                    files=files,
                    get_cache=chat_service.get_cache,
                    set_cache=chat_service.set_cache,
                    event_manager=event_manager,
                )
                result_dict = vertex_build_result.result_dict
                params = vertex_build_result.params
                valid = vertex_build_result.valid
                artifacts = vertex_build_result.artifacts
                next_runnable_vertices = await graph.get_next_runnable_vertices(lock, vertex=vertex, cache=False)
                top_level_vertices = graph.get_top_level_vertices(next_runnable_vertices)

                result_data_response = ResultDataResponse.model_validate(result_dict, from_attributes=True)
            except Exception as exc:  # noqa: BLE001
                if isinstance(exc, ComponentBuildError):
                    params = exc.message
                    tb = exc.formatted_traceback
                else:
                    tb = traceback.format_exc()
                    logger.exception("Error building Component")
                    params = format_exception_message(exc)
                message = {"errorMessage": params, "stackTrace": tb}
                valid = False
                error_message = params
                output_label = vertex.outputs[0]["name"] if vertex.outputs else "output"
                outputs = {output_label: OutputValue(message=message, type="error")}
                result_data_response = ResultDataResponse(results={}, outputs=outputs)
                artifacts = {}
                background_tasks.add_task(graph.end_all_traces, error=exc)

            result_data_response.message = artifacts

            # Log the vertex build
            if not vertex.will_stream and log_builds:
                background_tasks.add_task(
                    log_vertex_build,
                    flow_id=flow_id_str,
                    vertex_id=vertex_id,
                    valid=valid,
                    params=params,
                    data=result_data_response,
                    artifacts=artifacts,
                )
            else:
                await chat_service.set_cache(flow_id_str, graph)

            timedelta = time.perf_counter() - start_time
            duration = format_elapsed_time(timedelta)
            result_data_response.duration = duration
            result_data_response.timedelta = timedelta
            vertex.add_build_time(timedelta)
            inactivated_vertices = list(graph.inactivated_vertices)
            graph.reset_inactivated_vertices()
            graph.reset_activated_vertices()
            # graph.stop_vertex tells us if the user asked
            # to stop the build of the graph at a certain vertex
            # if it is in next_vertices_ids, we need to remove other
            # vertices from next_vertices_ids
            if graph.stop_vertex and graph.stop_vertex in next_runnable_vertices:
                next_runnable_vertices = [graph.stop_vertex]

            if not graph.run_manager.vertices_being_run and not next_runnable_vertices:
                background_tasks.add_task(graph.end_all_traces)

            build_response = VertexBuildResponse(
                inactivated_vertices=list(set(inactivated_vertices)),
                next_vertices_ids=list(set(next_runnable_vertices)),
                top_level_vertices=list(set(top_level_vertices)),
                valid=valid,
                params=params,
                id=vertex.id,
                data=result_data_response,
            )
            background_tasks.add_task(
                telemetry_service.log_package_component,
                ComponentPayload(
                    component_name=vertex_id.split("-")[0],
                    component_seconds=int(time.perf_counter() - start_time),
                    component_success=valid,
                    component_error_message=error_message,
                ),
            )
        except Exception as exc:
            background_tasks.add_task(
                telemetry_service.log_package_component,
                ComponentPayload(
                    component_name=vertex_id.split("-")[0],
                    component_seconds=int(time.perf_counter() - start_time),
                    component_success=False,
                    component_error_message=str(exc),
                ),
            )
            logger.exception("Error building Component")
            message = parse_exception(exc)
            raise HTTPException(status_code=500, detail=message) from exc

        return build_response

    async def build_vertices(
        vertex_id: str,
        graph: Graph,
        client_consumed_queue: asyncio.Queue,
        event_manager: EventManager,
    ) -> None:
        build_task = asyncio.create_task(_build_vertex(vertex_id, graph, event_manager))
        try:
            await build_task
        except asyncio.CancelledError as exc:
            logger.exception(exc)
            build_task.cancel()
            return

        vertex_build_response: VertexBuildResponse = build_task.result()
        # send built event or error event
        try:
            vertex_build_response_json = vertex_build_response.model_dump_json()
            build_data = json.loads(vertex_build_response_json)
        except Exception as exc:
            msg = f"Error serializing vertex build response: {exc}"
            raise ValueError(msg) from exc
        await event_manager.on_end_vertex(data={"build_data": build_data})
        await client_consumed_queue.get()
        if vertex_build_response.valid and vertex_build_response.next_vertices_ids:
            tasks = []
            for next_vertex_id in vertex_build_response.next_vertices_ids:
                task = asyncio.create_task(build_vertices(next_vertex_id, graph, client_consumed_queue, event_manager))
                tasks.append(task)
            try:
                await asyncio.gather(*tasks)
            except asyncio.CancelledError:
                for task in tasks:
                    task.cancel()
                return

    async def event_generator(event_manager: EventManager, client_consumed_queue: asyncio.Queue) -> None:
        if not data:
            # using another task since the build_graph_and_get_order is now an async function
            vertices_task = asyncio.create_task(build_graph_and_get_order())
            try:
                await vertices_task
            except asyncio.CancelledError:
                vertices_task.cancel()
                return
            except Exception as e:
                if isinstance(e, HTTPException):
                    await event_manager.on_error(data={"error": str(e.detail), "statusCode": e.status_code})
                    raise
                await event_manager.on_error(data={"error": str(e)})
                raise

            ids, vertices_to_run, graph = vertices_task.result()
        else:
            try:
                ids, vertices_to_run, graph = await build_graph_and_get_order()
            except Exception as e:
                if isinstance(e, HTTPException):
                    await event_manager.on_error(data={"error": str(e.detail), "statusCode": e.status_code})
                    raise
                await event_manager.on_error(data={"error": str(e)})
                raise
        await event_manager.on_vertices_sorted(data={"ids": ids, "to_run": vertices_to_run})
        await client_consumed_queue.get()

        tasks = []
        for vertex_id in ids:
            task = asyncio.create_task(build_vertices(vertex_id, graph, client_consumed_queue, event_manager))
            tasks.append(task)
        try:
            await asyncio.gather(*tasks)
        except asyncio.CancelledError:
            background_tasks.add_task(graph.end_all_traces)
            for task in tasks:
                task.cancel()
            return
<<<<<<< HEAD
        await event_manager.on_end(data={})
=======
        except Exception as e:
            logger.error(f"Error building vertices: {e}")
            event_manager.on_error(data={"error": str(e)})
            raise
        event_manager.on_end(data={})
>>>>>>> 42f8c4b2
        await event_manager.queue.put((None, None, time.time))

    async def consume_and_yield(queue: asyncio.Queue, client_consumed_queue: asyncio.Queue) -> typing.AsyncGenerator:
        while True:
            event_id, value, put_time = await queue.get()
            if value is None:
                break
            get_time = time.time()
            yield value
            get_time_yield = time.time()
            client_consumed_queue.put_nowait(event_id)
            logger.debug(
                f"consumed event {event_id} "
                f"(time in queue, {get_time - put_time:.4f}, "
                f"client {get_time_yield - get_time:.4f})"
            )

    asyncio_queue: asyncio.Queue = asyncio.Queue()
    asyncio_queue_client_consumed: asyncio.Queue = asyncio.Queue()
    event_manager = create_default_event_manager(queue=asyncio_queue)
    main_task = asyncio.create_task(event_generator(event_manager, asyncio_queue_client_consumed))

    def on_disconnect() -> None:
        logger.debug("Client disconnected, closing tasks")
        main_task.cancel()

    return DisconnectHandlerStreamingResponse(
        consume_and_yield(asyncio_queue, asyncio_queue_client_consumed),
        media_type="application/x-ndjson",
        on_disconnect=on_disconnect,
    )


class DisconnectHandlerStreamingResponse(StreamingResponse):
    def __init__(
        self,
        content: ContentStream,
        status_code: int = 200,
        headers: typing.Mapping[str, str] | None = None,
        media_type: str | None = None,
        background: BackgroundTask | None = None,
        on_disconnect: typing.Callable | None = None,
    ):
        super().__init__(content, status_code, headers, media_type, background)
        self.on_disconnect = on_disconnect

    async def listen_for_disconnect(self, receive: Receive) -> None:
        while True:
            message = await receive()
            if message["type"] == "http.disconnect":
                if self.on_disconnect:
                    coro = self.on_disconnect()
                    if asyncio.iscoroutine(coro):
                        await coro
                break


@router.post("/build/{flow_id}/vertices/{vertex_id}")
async def build_vertex(
    *,
    flow_id: uuid.UUID,
    vertex_id: str,
    background_tasks: BackgroundTasks,
    inputs: Annotated[InputValueRequest | None, Body(embed=True)] = None,
    files: list[str] | None = None,
    current_user: CurrentActiveUser,
) -> VertexBuildResponse:
    """Build a vertex instead of the entire graph.

    Args:
        flow_id (str): The ID of the flow.
        vertex_id (str): The ID of the vertex to build.
        background_tasks (BackgroundTasks): The background tasks dependency.
        inputs (Optional[InputValueRequest], optional): The input values for the vertex. Defaults to None.
        files (List[str], optional): The files to use. Defaults to None.
        current_user (Any, optional): The current user dependency. Defaults to Depends(get_current_active_user).

    Returns:
        VertexBuildResponse: The response containing the built vertex information.

    Raises:
        HTTPException: If there is an error building the vertex.

    """
    chat_service = get_chat_service()
    telemetry_service = get_telemetry_service()
    flow_id_str = str(flow_id)

    next_runnable_vertices = []
    top_level_vertices = []
    start_time = time.perf_counter()
    error_message = None
    try:
        cache = await chat_service.get_cache(flow_id_str)
        if isinstance(cache, CacheMiss):
            # If there's no cache
            logger.warning(f"No cache found for {flow_id_str}. Building graph starting at {vertex_id}")
            graph: Graph = await build_graph_from_db(
                flow_id=flow_id_str, session=await anext(get_async_session()), chat_service=chat_service
            )
        else:
            graph = cache.get("result")
            await graph.initialize_run()
        vertex = graph.get_vertex(vertex_id)

        try:
            lock = chat_service.async_cache_locks[flow_id_str]
            vertex_build_result = await graph.build_vertex(
                vertex_id=vertex_id,
                user_id=str(current_user.id),
                inputs_dict=inputs.model_dump() if inputs else {},
                files=files,
                get_cache=chat_service.get_cache,
                set_cache=chat_service.set_cache,
            )
            result_dict = vertex_build_result.result_dict
            params = vertex_build_result.params
            valid = vertex_build_result.valid
            artifacts = vertex_build_result.artifacts
            next_runnable_vertices = await graph.get_next_runnable_vertices(lock, vertex=vertex, cache=False)
            top_level_vertices = graph.get_top_level_vertices(next_runnable_vertices)
            result_data_response = ResultDataResponse.model_validate(result_dict, from_attributes=True)
        except Exception as exc:  # noqa: BLE001
            if isinstance(exc, ComponentBuildError):
                params = exc.message
                tb = exc.formatted_traceback
            else:
                tb = traceback.format_exc()
                logger.exception("Error building Component")
                params = format_exception_message(exc)
            message = {"errorMessage": params, "stackTrace": tb}
            valid = False
            error_message = params
            output_label = vertex.outputs[0]["name"] if vertex.outputs else "output"
            outputs = {output_label: OutputValue(message=message, type="error")}
            result_data_response = ResultDataResponse(results={}, outputs=outputs)
            artifacts = {}
            background_tasks.add_task(graph.end_all_traces, error=exc)
            # If there's an error building the vertex
            # we need to clear the cache
            await chat_service.clear_cache(flow_id_str)

        result_data_response.message = artifacts

        # Log the vertex build
        if not vertex.will_stream:
            background_tasks.add_task(
                log_vertex_build,
                flow_id=flow_id_str,
                vertex_id=vertex_id,
                valid=valid,
                params=params,
                data=result_data_response,
                artifacts=artifacts,
            )

        timedelta = time.perf_counter() - start_time
        duration = format_elapsed_time(timedelta)
        result_data_response.duration = duration
        result_data_response.timedelta = timedelta
        vertex.add_build_time(timedelta)
        inactivated_vertices = list(graph.inactivated_vertices)
        graph.reset_inactivated_vertices()
        graph.reset_activated_vertices()

        await chat_service.set_cache(flow_id_str, graph)

        # graph.stop_vertex tells us if the user asked
        # to stop the build of the graph at a certain vertex
        # if it is in next_vertices_ids, we need to remove other
        # vertices from next_vertices_ids
        if graph.stop_vertex and graph.stop_vertex in next_runnable_vertices:
            next_runnable_vertices = [graph.stop_vertex]

        if not graph.run_manager.vertices_being_run and not next_runnable_vertices:
            background_tasks.add_task(graph.end_all_traces)

        build_response = VertexBuildResponse(
            inactivated_vertices=list(set(inactivated_vertices)),
            next_vertices_ids=list(set(next_runnable_vertices)),
            top_level_vertices=list(set(top_level_vertices)),
            valid=valid,
            params=params,
            id=vertex.id,
            data=result_data_response,
        )
        background_tasks.add_task(
            telemetry_service.log_package_component,
            ComponentPayload(
                component_name=vertex_id.split("-")[0],
                component_seconds=int(time.perf_counter() - start_time),
                component_success=valid,
                component_error_message=error_message,
            ),
        )
    except Exception as exc:
        background_tasks.add_task(
            telemetry_service.log_package_component,
            ComponentPayload(
                component_name=vertex_id.split("-")[0],
                component_seconds=int(time.perf_counter() - start_time),
                component_success=False,
                component_error_message=str(exc),
            ),
        )
        logger.exception("Error building Component")
        message = parse_exception(exc)
        raise HTTPException(status_code=500, detail=message) from exc

    return build_response


async def _stream_vertex(flow_id: str, vertex_id: str, chat_service: ChatService):
    graph = None
    try:
        try:
            cache = await chat_service.get_cache(flow_id)
        except Exception as exc:  # noqa: BLE001
            logger.exception("Error building Component")
            yield str(StreamData(event="error", data={"error": str(exc)}))
            return

        if isinstance(cache, CacheMiss):
            # If there's no cache
            msg = f"No cache found for {flow_id}."
            logger.error(msg)
            yield str(StreamData(event="error", data={"error": msg}))
            return
        else:
            graph = cache.get("result")

        try:
            vertex: InterfaceVertex = graph.get_vertex(vertex_id)
        except Exception as exc:  # noqa: BLE001
            logger.exception("Error building Component")
            yield str(StreamData(event="error", data={"error": str(exc)}))
            return

        if not hasattr(vertex, "stream"):
            msg = f"Vertex {vertex_id} does not support streaming"
            logger.error(msg)
            yield str(StreamData(event="error", data={"error": msg}))
            return

        if isinstance(vertex.built_result, str) and vertex.built_result:
            stream_data = StreamData(
                event="message",
                data={"message": f"Streaming vertex {vertex_id}"},
            )
            yield str(stream_data)
            stream_data = StreamData(
                event="message",
                data={"chunk": vertex.built_result},
            )
            yield str(stream_data)

        elif not vertex.frozen or not vertex.built:
            logger.debug(f"Streaming vertex {vertex_id}")
            stream_data = StreamData(
                event="message",
                data={"message": f"Streaming vertex {vertex_id}"},
            )
            yield str(stream_data)
            try:
                async for chunk in vertex.stream():
                    stream_data = StreamData(
                        event="message",
                        data={"chunk": chunk},
                    )
                    yield str(stream_data)
            except Exception as exc:  # noqa: BLE001
                logger.exception("Error building Component")
                exc_message = parse_exception(exc)
                if exc_message == "The message must be an iterator or an async iterator.":
                    exc_message = "This stream has already been closed."
                yield str(StreamData(event="error", data={"error": exc_message}))
        elif vertex.result is not None:
            stream_data = StreamData(
                event="message",
                data={"chunk": vertex.built_result},
            )
            yield str(stream_data)
        else:
            msg = f"No result found for vertex {vertex_id}"
            logger.error(msg)
            yield str(StreamData(event="error", data={"error": msg}))
            return
    finally:
        logger.debug("Closing stream")
        if graph:
            await chat_service.set_cache(flow_id, graph)
        yield str(StreamData(event="close", data={"message": "Stream closed"}))


@router.get("/build/{flow_id}/{vertex_id}/stream", response_class=StreamingResponse)
async def build_vertex_stream(
    flow_id: uuid.UUID,
    vertex_id: str,
):
    """Build a vertex instead of the entire graph.

    This function is responsible for building a single vertex instead of the entire graph.
    It takes the `flow_id` and `vertex_id` as required parameters, and an optional `session_id`.
    It also depends on the `ChatService` and `SessionService` services.

    If `session_id` is not provided, it retrieves the graph from the cache using the `chat_service`.
    If `session_id` is provided, it loads the session data using the `session_service`.

    Once the graph is obtained, it retrieves the specified vertex using the `vertex_id`.
    If the vertex does not support streaming, an error is raised.
    If the vertex has a built result, it sends the result as a chunk.
    If the vertex is not frozen or not built, it streams the vertex data.
    If the vertex has a result, it sends the result as a chunk.
    If none of the above conditions are met, an error is raised.

    If any exception occurs during the process, an error message is sent.
    Finally, the stream is closed.

    Returns:
        A `StreamingResponse` object with the streamed vertex data in text/event-stream format.

    Raises:
        HTTPException: If an error occurs while building the vertex.
    """
    try:
        return StreamingResponse(
            _stream_vertex(str(flow_id), vertex_id, get_chat_service()), media_type="text/event-stream"
        )
    except Exception as exc:
        raise HTTPException(status_code=500, detail="Error building Component") from exc<|MERGE_RESOLUTION|>--- conflicted
+++ resolved
@@ -409,15 +409,11 @@
             for task in tasks:
                 task.cancel()
             return
-<<<<<<< HEAD
-        await event_manager.on_end(data={})
-=======
         except Exception as e:
             logger.error(f"Error building vertices: {e}")
             event_manager.on_error(data={"error": str(e)})
             raise
         event_manager.on_end(data={})
->>>>>>> 42f8c4b2
         await event_manager.queue.put((None, None, time.time))
 
     async def consume_and_yield(queue: asyncio.Queue, client_consumed_queue: asyncio.Queue) -> typing.AsyncGenerator:

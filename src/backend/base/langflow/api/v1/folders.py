--- conflicted
+++ resolved
@@ -2,24 +2,15 @@
 from uuid import UUID
 
 import orjson
+from sqlalchemy import or_, update
 from fastapi import APIRouter, Depends, File, HTTPException, Response, UploadFile, status
-from sqlalchemy import update
 from sqlmodel import Session, select
-
 from langflow.api.v1.flows import create_flows
 from langflow.api.v1.schemas import FlowListCreate, FlowListReadWithFolderName
 from langflow.initial_setup.setup import STARTER_FOLDER_NAME
 from langflow.services.auth.utils import get_current_active_user
 from langflow.services.database.models.flow.model import Flow, FlowCreate, FlowRead
 from langflow.services.database.models.folder.constants import DEFAULT_FOLDER_NAME
-<<<<<<< HEAD
-import orjson
-from sqlalchemy import or_, update
-from sqlmodel import Session, select
-
-from langflow.services.auth.utils import get_current_active_user
-=======
->>>>>>> 9e1f056d
 from langflow.services.database.models.folder.model import (
     Folder,
     FolderCreate,
@@ -82,7 +73,7 @@
     try:
         folders = session.exec(
             select(Folder).where(or_(Folder.user_id == current_user.id, Folder.user_id == None))
-        ).all()        
+        ).all()
         return folders
     except Exception as e:
         raise HTTPException(status_code=500, detail=str(e))

--- conflicted
+++ resolved
@@ -53,13 +53,9 @@
     timestamp: Annotated[str, BeforeValidator(_timestamp_to_str)] = Field(
         default_factory=lambda: datetime.now(timezone.utc).strftime("%Y-%m-%d %H:%M:%S")
     )
-<<<<<<< HEAD
-    flow_id: Optional[str | UUID] = None
+    flow_id: str | UUID | None = None
     error: bool = Field(default=False)
     edit: bool = Field(default=False)
-=======
-    flow_id: str | UUID | None = None
->>>>>>> 9adf1ef2
 
     @field_validator("flow_id", mode="before")
     @classmethod
@@ -76,7 +72,7 @@
 
     @field_serializer("timestamp")
     def serialize_timestamp(value):
-        return datetime.strptime(value, "%Y-%m-%d %H:%M:%S")
+        return datetime.strptime(value, "%Y-%m-%d %H:%M:%S").astimezone(timezone.utc)
 
     @field_validator("files", mode="before")
     @classmethod
